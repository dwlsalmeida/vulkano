extern crate vulkano;
extern crate winit;

#[cfg(target_os = "macos")]
extern crate objc;
#[cfg(target_os = "macos")]
extern crate cocoa;
#[cfg(target_os = "macos")]
extern crate metal_rs as metal;

use std::error;
use std::fmt;
use std::ptr;
use std::sync::Arc;

use vulkano::instance::Instance;
use vulkano::instance::InstanceExtensions;
use vulkano::swapchain::Surface;
use vulkano::swapchain::SurfaceCreationError;
use winit::{EventsLoop, WindowBuilder};
use winit::CreationError as WindowCreationError;

#[cfg(target_os = "macos")]
use objc::runtime::{YES};
#[cfg(target_os = "macos")]
use cocoa::base::id as cocoa_id;
#[cfg(target_os = "macos")]
use cocoa::appkit::{NSWindow, NSView};
#[cfg(target_os = "macos")]
use metal::*;

use std::mem;

pub fn required_extensions() -> InstanceExtensions {
    let ideal = InstanceExtensions {
        khr_surface: true,
        khr_xlib_surface: true,
        khr_xcb_surface: true,
        khr_wayland_surface: true,
        khr_mir_surface: true,
        khr_android_surface: true,
        khr_win32_surface: true,
        mvk_ios_surface: true,
        mvk_macos_surface: true,
        ..InstanceExtensions::none()
    };

    match InstanceExtensions::supported_by_core() {
        Ok(supported) => supported.intersection(&ideal),
        Err(_) => InstanceExtensions::none()
    }
}

pub trait VkSurfaceBuild {
    fn build_vk_surface(self, events_loop: &EventsLoop, instance: Arc<Instance>) -> Result<Window, CreationError>;
}

impl VkSurfaceBuild for WindowBuilder {
    fn build_vk_surface(self, events_loop: &EventsLoop, instance: Arc<Instance>) -> Result<Window, CreationError> {
        let window = try!(self.build(events_loop));
        let surface = try!(unsafe { winit_to_surface(instance, &window) });

        Ok(Window {
            window: window,
            surface: surface,
        })
    }
}

pub struct Window {
    window: winit::Window,
    surface: Arc<Surface>,
}

impl Window {
    #[inline]
    pub fn window(&self) -> &winit::Window {
        &self.window
    }

    #[inline]
    pub fn surface(&self) -> &Arc<Surface> {
        &self.surface
    }
}

/// Error that can happen when creating a window.
#[derive(Debug)]
pub enum CreationError {
    /// Error when creating the surface.
    SurfaceCreationError(SurfaceCreationError),
    /// Error when creating the window.
    WindowCreationError(WindowCreationError),
}

impl error::Error for CreationError {
    #[inline]
    fn description(&self) -> &str {
        match *self {
            CreationError::SurfaceCreationError(_) => "error while creating the surface",
            CreationError::WindowCreationError(_) => "error while creating the window",
        }
    }

    #[inline]
    fn cause(&self) -> Option<&error::Error> {
        match *self {
            CreationError::SurfaceCreationError(ref err) => Some(err),
            CreationError::WindowCreationError(ref err) => Some(err),
        }
    }
}

impl fmt::Display for CreationError {
    #[inline]
    fn fmt(&self, fmt: &mut fmt::Formatter) -> Result<(), fmt::Error> {
        write!(fmt, "{}", error::Error::description(self))
    }
}

impl From<SurfaceCreationError> for CreationError {
    #[inline]
    fn from(err: SurfaceCreationError) -> CreationError {
        CreationError::SurfaceCreationError(err)
    }
}

impl From<WindowCreationError> for CreationError {
    #[inline]
    fn from(err: WindowCreationError) -> CreationError {
        CreationError::WindowCreationError(err)
    }
}

#[cfg(target_os = "android")]
unsafe fn winit_to_surface(instance: Arc<Instance>,
                           win: &winit::Window)
                           -> Result<Arc<Surface>, SurfaceCreationError> {
    use winit::os::android::WindowExt;
    Surface::from_anativewindow(instance, win.get_native_window())
}

<<<<<<< HEAD
#[cfg(all(unix, not(target_os = "android"), not(target_os = "macos")))]
unsafe fn winit_to_surface(instance: &Arc<Instance>,
=======
#[cfg(all(unix, not(target_os = "android")))]
unsafe fn winit_to_surface(instance: Arc<Instance>,
>>>>>>> 99fb6011
                           win: &winit::Window)
                           -> Result<Arc<Surface>, SurfaceCreationError> {
    use winit::os::unix::WindowExt;
    match (win.get_wayland_display(), win.get_wayland_surface()) {
        (Some(display), Some(surface)) => Surface::from_wayland(instance, display, surface),
        _ => {
            // No wayland display found, check if we can use xlib.
            // If not, we use xcb.
            if instance.loaded_extensions().khr_xlib_surface {
                Surface::from_xlib(instance,
                                   win.get_xlib_display().unwrap(),
                                   win.get_xlib_window().unwrap() as _)
            } else {
                Surface::from_xcb(instance,
                                   win.get_xcb_connection().unwrap(),
                                   win.get_xlib_window().unwrap() as _)
            }
        }
    }
}

<<<<<<< HEAD
#[cfg(target_os = "windows")]
unsafe fn winit_to_surface(instance: &Arc<Instance>,
=======
#[cfg(windows)]
unsafe fn winit_to_surface(instance: Arc<Instance>,
>>>>>>> 99fb6011
                           win: &winit::Window)
                           -> Result<Arc<Surface>, SurfaceCreationError> {
    use winit::os::windows::WindowExt;
    Surface::from_hwnd(instance,
                       ptr::null() as *const (), // FIXME
                       win.get_hwnd())
}

#[cfg(target_os = "macos")]
unsafe fn winit_to_surface(instance: &Arc<Instance>, win: &winit::Window)
                           -> Result<Arc<Surface>, SurfaceCreationError>
{
    use winit::os::macos::WindowExt;

    unsafe {
        let wnd: cocoa_id = mem::transmute(win.get_nswindow());
        
        let layer = CAMetalLayer::new();

        layer.set_edge_antialiasing_mask(0);
        layer.set_presents_with_transaction(false);
        layer.remove_all_animations();

        let view = wnd.contentView();
        view.setWantsLayer(YES);
        view.setLayer(mem::transmute(layer.0));  // Bombs here with out of memory        
    }
    
    Surface::from_macos_moltenvk(instance, win.get_nsview() as *const ())
}<|MERGE_RESOLUTION|>--- conflicted
+++ resolved
@@ -140,13 +140,8 @@
     Surface::from_anativewindow(instance, win.get_native_window())
 }
 
-<<<<<<< HEAD
 #[cfg(all(unix, not(target_os = "android"), not(target_os = "macos")))]
-unsafe fn winit_to_surface(instance: &Arc<Instance>,
-=======
-#[cfg(all(unix, not(target_os = "android")))]
 unsafe fn winit_to_surface(instance: Arc<Instance>,
->>>>>>> 99fb6011
                            win: &winit::Window)
                            -> Result<Arc<Surface>, SurfaceCreationError> {
     use winit::os::unix::WindowExt;
@@ -168,13 +163,8 @@
     }
 }
 
-<<<<<<< HEAD
 #[cfg(target_os = "windows")]
-unsafe fn winit_to_surface(instance: &Arc<Instance>,
-=======
-#[cfg(windows)]
 unsafe fn winit_to_surface(instance: Arc<Instance>,
->>>>>>> 99fb6011
                            win: &winit::Window)
                            -> Result<Arc<Surface>, SurfaceCreationError> {
     use winit::os::windows::WindowExt;
@@ -184,7 +174,7 @@
 }
 
 #[cfg(target_os = "macos")]
-unsafe fn winit_to_surface(instance: &Arc<Instance>, win: &winit::Window)
+unsafe fn winit_to_surface(instance: Arc<Instance>, win: &winit::Window)
                            -> Result<Arc<Surface>, SurfaceCreationError>
 {
     use winit::os::macos::WindowExt;
